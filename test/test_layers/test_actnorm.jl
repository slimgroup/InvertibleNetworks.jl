# Author: Philipp Witte, pwitte3@gatech.edu
# Date: January 2020

using InvertibleNetworks, LinearAlgebra, Test, Statistics


###############################################################################
# Test logdet implementation

# Input
nx = 4
ny = 4
nc = 3
batchsize = 1
X = rand(Float32, nx, ny, nc, batchsize)

# Actnorm and initialize
AN = ActNorm(nc; logdet=true)
AN.forward(X)

# Explicitely compute logdet of Jacobian through probing
# for small number of dimensions
J = zeros(Float32, Int(nx*ny*nc), Int(nx*ny*nc))
for i=1:nc
    count = 1
    for j=1:nx
        for k=1:ny
            E = zeros(Float32, nx, ny, nc, 1)
            E[k, j, i] = 1f0
            local Y = AN.forward(X)[1]
            J[:, (i-1)*nx*ny + count] = vec(AN.backward(E, Y)[1])
            count += 1
        end
    end
end
lgdet1 = log(abs(det(J)))
lgdet2 = AN.forward(X)[2]
@test isapprox((lgdet1 - lgdet2)/lgdet1, 0f0; atol=1f-6)


###############################################################################
# Initialization and invertibility

# Input
nx = 28
ny = 28
nc = 4
batchsize = 1
X = rand(Float32, nx, ny, nc, batchsize)

# Layer and initialization
AN = ActNorm(nc; logdet=false)
Y = AN.forward(X)

# Test initialization
@test isapprox(mean(Y), 0f0; atol=1f-6)
@test isapprox(var(Y), 1f0; atol=1f-3)

# Test invertibility
@test isapprox(norm(X - AN.inverse(AN.forward(X)))/norm(X), 0f0, atol=1f-6)
@test isapprox(norm(X - AN.forward(AN.inverse(X)))/norm(X), 0f0, atol=1f-6)

# Reversed layer (all combinations)
AN_rev = reverse(AN)

@test isapprox(norm(X - AN_rev.inverse(AN_rev.forward(X)))/norm(X), 0f0, atol=1f-6)
@test isapprox(norm(X - AN_rev.forward(AN_rev.inverse(X)))/norm(X), 0f0, atol=1f-6)

@test isapprox(norm(X - AN_rev.forward(AN.forward(X)))/norm(X), 0f0, atol=1f-6)
@test isapprox(norm(X - AN_rev.inverse(AN.inverse(X)))/norm(X), 0f0, atol=1f-6)

@test isapprox(norm(X - AN.forward(AN_rev.forward(X)))/norm(X), 0f0, atol=1f-6)
@test isapprox(norm(X - AN.inverse(AN_rev.inverse(X)))/norm(X), 0f0, atol=1f-6)

# Test with logdet enabled
AN = ActNorm(nc; logdet=true)
Y, lgdt = AN.forward(X)

# Test initialization
@test isapprox(mean(Y), 0f0; atol=1f-6)
@test isapprox(var(Y), 1f0; atol=1f-3)

# Test invertibility
@test isapprox(norm(X - AN.inverse(AN.forward(X)[1]))/norm(X), 0f0, atol=1f-6)
@test isapprox(norm(X - AN.forward(AN.inverse(X))[1])/norm(X), 0f0, atol=1f-6)

# Reversed layer (all combinations)
AN_rev = reverse(AN)

@test isapprox(norm(X - AN_rev.inverse(AN_rev.forward(X)[1]))/norm(X), 0f0, atol=1f-6)
@test isapprox(norm(X - AN_rev.forward(AN_rev.inverse(X))[1])/norm(X), 0f0, atol=1f-6)

@test isapprox(norm(X - AN_rev.forward(AN.forward(X)[1])[1])/norm(X), 0f0, atol=1f-6)
@test isapprox(norm(X - AN_rev.inverse(AN.inverse(X)))/norm(X), 0f0, atol=1f-6)

@test isapprox(norm(X - AN.forward(AN_rev.forward(X)[1])[1])/norm(X), 0f0, atol=1f-6)
@test isapprox(norm(X - AN.inverse(AN_rev.inverse(X)))/norm(X), 0f0, atol=1f-6)


###############################################################################
# Gradient Test

AN = ActNorm(nc; logdet=true)
X = randn(Float32, nx, ny, nc, batchsize)
X0 = randn(Float32, nx, ny, nc, batchsize)
dX = X - X0

# Forward pass
Y = AN.forward(X)[1]

function loss(AN, X, Y)

    # Forward pass
    Y_, lgdet = AN.forward(X)

    # Residual and function value
    ΔY = Y_ - Y
    f = .5f0/batchsize*norm(ΔY)^2
    AN.logdet == true && (f -= lgdet)

    # Back propagation
    ΔX, X_ = AN.backward(ΔY./batchsize, Y_)

    # Check invertibility
    isapprox(norm(X - X_)/norm(X), 0f0, atol=1f-6)

    return f, ΔX, get_grads(AN)
end

# Gradient test for X
maxiter = 6
print("\nGradient test actnorm\n")
f0, ΔX = loss(AN, X0, Y)[1:2]
h = .1f0
err1 = zeros(Float32, maxiter)
err2 = zeros(Float32, maxiter)
for j=1:maxiter
    f = loss(AN, X0 + h*dX, Y)[1]
    err1[j] = abs(f - f0)
    err2[j] = abs(f - f0 - h*dot(dX, ΔX))
    print(err1[j], "; ", err2[j], "\n")
    global h = h/2f0
end

@test isapprox(err1[end] / (err1[1]/2^(maxiter-1)), 1f0; atol=1f1)
@test isapprox(err2[end] / (err2[1]/4^(maxiter-1)), 1f0; atol=1f1)


# Gradient test for parameters
AN0 = ActNorm(nc; logdet=true); AN0.forward(randn(Float32, nx, ny, nc, batchsize))
AN_ini = deepcopy(AN0)
θ = get_params(AN_ini)
dθ = get_params(AN)-get_params(AN0)
maxiter = 6
print("\nGradient test actnorm\n")
f0, ΔX, Δθ = loss(AN0, X, Y)
h = 1f0
err3 = zeros(Float32, maxiter)
err4 = zeros(Float32, maxiter)
for j=1:maxiter
    set_params!(AN0, θ+h*dθ)
    f = loss(AN0, X, Y)[1]
    err3[j] = abs(f - f0)
    err4[j] = abs(f - f0 - h*dot(dθ, Δθ))
    print(err3[j], "; ", err4[j], "\n")
    global h = h/2f0
end

@test isapprox(err3[end] / (err3[1]/2^(maxiter-1)), 1f0; atol=1f1)
@test isapprox(err4[end] / (err4[1]/4^(maxiter-1)), 1f0; atol=1f1)


###############################################################################
# Gradient Test reversed layer

AN = reverse(ActNorm(nc; logdet=true))
X = randn(Float32, nx, ny, nc, batchsize)
X0 = randn(Float32, nx, ny, nc, batchsize)
dX = X - X0

# Forward pass
Y = AN.forward(X)[1]

# Gradient test for X
maxiter = 6
print("\nGradient test actnorm reverse\n")
f0, ΔX = loss(AN, X0, Y)[1:2]
h = .1f0
err5 = zeros(Float32, maxiter)
err6 = zeros(Float32, maxiter)
for j=1:maxiter
    f = loss(AN, X0 + h*dX, Y)[1]
    err5[j] = abs(f - f0)
    err6[j] = abs(f - f0 - h*dot(dX, ΔX))
    print(err5[j], "; ", err6[j], "\n")
    global h = h/2f0
end

@test isapprox(err5[end] / (err5[1]/2^(maxiter-1)), 1f0; atol=1f1)
@test isapprox(err6[end] / (err6[1]/4^(maxiter-1)), 1f0; atol=1f1)


# Gradient test for parameters
AN0 = reverse(ActNorm(nc; logdet=true))
AN0.forward(randn(Float32, nx, ny, nc, batchsize))
AN_ini = deepcopy(AN0)
<<<<<<< HEAD
θ = get_params(AN_ini)
dθ = get_params(AN)-get_params(AN0)
=======

ds = randn(Float32, size(AN.s.data))
db = randn(Float32, size(AN.b.data))
>>>>>>> 003acb9b
maxiter = 6
print("\nGradient test actnorm reverse\n")
f0, ΔX, Δθ = loss(AN0, X, Y)
h = 1f0
err7 = zeros(Float32, maxiter)
err8 = zeros(Float32, maxiter)
for j=1:maxiter
    set_params!(AN0, θ + h*dθ)
    f = loss(AN0, X, Y)[1]
    err7[j] = abs(f - f0)
    err8[j] = abs(f - f0 - h*dot(dθ, Δθ))
    print(err7[j], "; ", err8[j], "\n")
    global h = h/2f0
end

@test isapprox(err7[end] / (err7[1]/2^(maxiter-1)), 1f0; atol=1f1)
@test isapprox(err8[end] / (err8[1]/4^(maxiter-1)), 1f0; atol=1f1)


###############################################################################
# Jacobian adjoint test

AN = ActNorm(nc; logdet=false)
AN0 = ActNorm(nc; logdet=false)
X = randn(Float32, nx, ny, nc, batchsize); Y = AN.forward(X)
X0 = randn(Float32, nx, ny, nc, batchsize); AN0.forward(X0)
Δθ = get_params(AN)-get_params(AN0)
ΔX = randn(Float32, nx, ny, nc, batchsize)

# Jacobian forward pass J(X, θ)*(ΔX, Δθ)
J = Jacobian(AN, X)
ΔY = J*(ΔX, Δθ)

# Jacobian adjoint pass adjoint(J(X, θ)))*ΔY_
ΔY_ = randn(Float32, size(ΔY)); ΔY_ = norm(ΔY)/norm(ΔY_)*ΔY_
ΔX_, Δθ_ = adjoint(J)*ΔY_

# Adjoint test
a = dot(ΔY, ΔY_)
b = dot(ΔX, ΔX_)+dot(Δθ, Δθ_)
@test isapprox(a, b; rtol=1f-4)


###############################################################################
# Hessian test

# Loss function
function loss(X::Array{Float32, 4}, Y::Array{Float32, 4}, θ::Array{Parameter, 1}, Δθ::Array{Parameter, 1})

    # Jacobian evaluation
    AN = ActNorm(nc; logdet=true); set_params!(AN, θ)
    J = Jacobian(AN, X, false)
    JΔθ, FX, logdet, HlgdetΔθ = J*Δθ

    # Gradient of f
    ΔY = FX-Y
    # f = 0.5f0*norm(ΔY)^2f0/batchsize-logdet
    JT = adjoint(J; Y=FX)
    g = (JT*ΔY)[2]/batchsize # need logdet grads

    # Loss function
    f = dot(g, Δθ)

    # Hessians
    JtJΔθ = (JT*JΔθ)[2]/batchsize
    g = JtJΔθ#-HlgdetΔθ

    return f, g

end

# Gradient/Hessian test for parameters
AN = ActNorm(nc; logdet=true)
X = randn(Float32, nx, ny, nc, batchsize); Y, _ = AN.forward(X)
θ = deepcopy(get_params(AN))

AN_ = ActNorm(nc; logdet=true)
X_ = randn(Float32, nx, ny, nc, batchsize); Y, _ = AN_.forward(X_)
AN0_ = ActNorm(nc; logdet=true);
X0_ = randn(Float32, nx, ny, nc, batchsize); Y0_, _ = AN0_.forward(X0_)
Δθ = deepcopy(get_params(AN_)-get_params(AN0_))

AN_ = ActNorm(nc; logdet=true)
X_ = randn(Float32, nx, ny, nc, batchsize); Y, _ = AN_.forward(X_)
AN0_ = ActNorm(nc; logdet=true)
X0_ = randn(Float32, nx, ny, nc, batchsize); Y0_, _ = AN0_.forward(X0_)
Δθ_ = deepcopy(get_params(AN_)-get_params(AN0_))

maxiter = 6
print("\nGradient/Hessian test actnorm\n")
f0, g0 = loss(X, Y, θ, Δθ)
h = 1f0
err9 = zeros(Float32, maxiter)
err10 = zeros(Float32, maxiter)
for j=1:maxiter
    f = loss(X, Y, θ+h*Δθ_, Δθ)[1]
    err9[j] = abs(f - f0)
    err10[j] = abs(f - f0 - h*dot(g0, Δθ_))
    print(err9[j], "; ", err10[j], "\n")
    global h = h/2f0
end

@test isapprox(err9[end] / (err9[1]/2^(maxiter-1)), 1f0; atol=1f1)
@test isapprox(err10[end] / (err10[1]/4^(maxiter-1)), 1f0; atol=1f1)<|MERGE_RESOLUTION|>--- conflicted
+++ resolved
@@ -204,14 +204,8 @@
 AN0 = reverse(ActNorm(nc; logdet=true))
 AN0.forward(randn(Float32, nx, ny, nc, batchsize))
 AN_ini = deepcopy(AN0)
-<<<<<<< HEAD
 θ = get_params(AN_ini)
 dθ = get_params(AN)-get_params(AN0)
-=======
-
-ds = randn(Float32, size(AN.s.data))
-db = randn(Float32, size(AN.b.data))
->>>>>>> 003acb9b
 maxiter = 6
 print("\nGradient test actnorm reverse\n")
 f0, ΔX, Δθ = loss(AN0, X, Y)

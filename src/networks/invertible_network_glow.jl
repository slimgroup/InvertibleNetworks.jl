--- conflicted
+++ resolved
@@ -61,22 +61,13 @@
     Z_dims::AbstractArray{Array, 1}
     L::Int64
     K::Int64
-<<<<<<< HEAD
     squeezer::Squeezer
-=======
-    squeeze_type::String
->>>>>>> b2c49251
 end
 
 @Flux.functor NetworkGlow
 
 # Constructor
-<<<<<<< HEAD
 function NetworkGlow(n_in, n_hidden, L, K; k1=3, k2=1, p1=1, p2=0, s1=1, s2=1, ndims=2, squeezer::Squeezer=ShuffleLayer(), activation::ActivationFunction=SigmoidLayer())
-=======
-function NetworkGlow(n_in, n_hidden, L, K; k1=3, k2=1, p1=1, p2=0, s1=1, s2=1, ndims=2, squeeze_type="shuffle", activation::ActivationFunction=SigmoidLayer())
->>>>>>> b2c49251
-
     AN = Array{ActNorm}(undef, L, K)    # activation normalization
     CL = Array{CouplingLayerGlow}(undef, L, K)  # coupling layers w/ 1x1 convolution and residual block
     Z_dims = fill!(Array{Array}(undef, L-1), [1,1]) #fill in with dummy values so that |> gpu accepts it   # save dimensions for inverse/backward pass
@@ -90,11 +81,7 @@
         (i < L) && (n_in = Int64(n_in/2)) # split
     end
 
-<<<<<<< HEAD
     return NetworkGlow(AN, CL, Z_dims, L, K, squeezer)
-=======
-    return NetworkGlow(AN, CL, Z_dims, L, K, squeeze_type)
->>>>>>> b2c49251
 end
 
 NetworkGlow3D(args; kw...) = NetworkGlow(args...; kw..., ndims=3)
@@ -117,11 +104,8 @@
     Z_save = array_of_array(X, G.L-1)
     logdet = 0
     for i=1:G.L
-<<<<<<< HEAD
         X = G.squeezer.forward(X)
-=======
-        X = general_squeeze(X; squeeze_type=G.squeeze_type, pattern="checkerboard")
->>>>>>> b2c49251
+
         for j=1:G.K            
             X, logdet1 = G.AN[i, j].forward(X)
             X, logdet2 = G.CL[i, j].forward(X)
@@ -148,11 +132,7 @@
             X = G.CL[i, j].inverse(X)
             X = G.AN[i, j].inverse(X)
         end
-<<<<<<< HEAD
         X = G.squeezer.inverse(X)
-=======
-        X = general_unsqueeze(X; squeeze_type=G.squeeze_type, pattern="checkerboard")
->>>>>>> b2c49251
         
     end
     return X
@@ -184,13 +164,8 @@
             end
             blkidx -= 10
         end
-<<<<<<< HEAD
         X = G.squeezer.inverse(X)
         ΔX = G.squeezer.inverse(ΔX)
-=======
-        X = general_unsqueeze(X; squeeze_type=G.squeeze_type, pattern="checkerboard")
-        ΔX = general_unsqueeze(ΔX; squeeze_type=G.squeeze_type, pattern="checkerboard")
->>>>>>> b2c49251
     end
     set_grad ? (return ΔX, X) : (return ΔX, Δθ, X, ∇logdet)
 end
@@ -205,13 +180,8 @@
     GNΔθ = Array{Parameter, 1}(undef, 10*G.L*G.K)
     blkidx = 0
     for i=1:G.L
-<<<<<<< HEAD
         X = G.squeezer.forward(X) 
         ΔX = G.squeezer.forward(ΔX) 
-=======
-        X = general_squeeze(X; squeeze_type=G.squeeze_type, pattern="checkerboard")
-        ΔX = general_squeeze(ΔX; squeeze_type=G.squeeze_type, pattern="checkerboard")
->>>>>>> b2c49251
         
         for j=1:G.K
             Δθ_ij = Δθ[blkidx+1:blkidx+10]

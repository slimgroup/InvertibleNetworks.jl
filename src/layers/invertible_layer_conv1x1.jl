# 1x1 convolution operator using Householder matrices.
# Adapted from Putzky and Welling (2019): https://arxiv.org/abs/1911.10914
# Author: Philipp Witte, pwitte3@gatech.edu
# Date: January 2020
#

export Conv1x1

"""
    C = Conv1x1(k; logdet=false)

 or

    C = Conv1x1(v1, v2, v3; logdet=false)

 Create network layer for 1x1 convolutions using Householder reflections.

 *Input*:

 - `k`: number of channels

 - `v1`, `v2`, `v3`: Vectors from which to construct matrix.

 - `logdet`: if true, returns logdet in forward pass (which is always zero)

 *Output*:

 - `C`: Network layer for 1x1 convolutions with Householder reflections.

 *Usage:*

 - Forward mode: `Y, logdet = C.forward(X)`

 - Backward mode: `ΔX, X = C.backward((ΔY, Y))`

 *Trainable parameters:*

 - Householder vectors `C.v1`, `C.v2`, `C.v3`

 See also: [`get_params`](@ref), [`clear_grad!`](@ref)
"""
struct Conv1x1 <: NeuralNetLayer
    k::Integer
    v1::Parameter
    v2::Parameter
    v3::Parameter
    logdet::Bool
end

@Flux.functor Conv1x1

# Constructor with random initializations
function Conv1x1(k; logdet=false)
    v1 = Parameter(glorot_uniform(k))
    v2 = Parameter(glorot_uniform(k))
    v3 = Parameter(glorot_uniform(k))
    return Conv1x1(k, v1, v2, v3, logdet)
end

function Conv1x1(v1, v2, v3; logdet=false)
    k = length(v1)
    v1 = Parameter(v1)
    v2 = Parameter(v2)
    v3 = Parameter(v3)
    return Conv1x1(k, v1, v2, v3, logdet)
end

function partial_derivative_outer(v::AbstractArray{T, 1}) where T
    k = length(v)
    out1 = v * v'
    n = v' * v
    outer = cuzeros(v, k, k, k)
    for i=1:k
        copyto!(view(outer, i, :, :), out1)
    end
    broadcast!(*, outer, v, outer)
    broadcast!(*, outer, -2/n, outer)
    for j=1:k
        v1 = view(outer,j, :, j)
        broadcast!(+, v1, v1, v)
        v1 = view(outer,j, j, :)
        broadcast!(+, v1, v1, v)
    end
    broadcast!(*, outer, 1/n, outer)
    return outer
end

function partial_derivative_outer(v::CuArray{T, 1}) where T
    k = length(v)
    out1 = v * v'
    n = v' * v
    outer = cuzeros(v, k, k, k)
    for i=1:k
        copyto!(view(outer, i, :, :), out1)
    end
    broadcast!(*, outer, v, outer)
    broadcast!(*, outer, -2/n, outer)
    for j=1:k
        v1 = view(outer,j, :, j)
        broadcast!(+, v1, v1, v)
        v1 = view(outer,j, j, :)
        broadcast!(+, v1, v1, v)
    end
    broadcast!(*, outer, 1/n, outer)
    return outer
end


function mat_tens_i(out::AbstractVector{T}, Mat::AbstractArray{T, 2},
                    Tens::AbstractArray{T, 3}, Mat2::AbstractArray{T, 2}) where T
    # Computes sum( (Mat * tens) .* Mat2) for each element in the batch
    copyto!(out, map(i -> dot(Mat * Tens[i, :, :], Mat2) , 1:size(Tens, 1)))
    return out
end

function conv1x1_grad_v(X::AbstractArray{T, N}, ΔY::AbstractArray{T, N},
                        C::Conv1x1; adjoint=false) where {T, N}

    # Reshape input
    n_in, batchsize = size(X)[N-1:N]
    v1 = C.v1.data
    v2 = C.v2.data
    v3 = C.v3.data
    k = length(v1)

    dv1 = cuzeros(X, k)
    dv2 = cuzeros(X, k)
    dv3 = cuzeros(X, k)

    V1 = v1*v1'/(v1'*v1)
    V2 = v2*v2'/(v2'*v2)
    V3 = v3*v3'/(v3'*v3)

    dV1 = partial_derivative_outer(v1)
    dV2 = partial_derivative_outer(v2)
    dV3 = partial_derivative_outer(v3)

    M1 = (I - 2 * (V2 + V3) + 4*V2*V3)
    M3 = (I - 2 * (V1 + V2) + 4*V1*V2)
    tmp = cuzeros(X, k, k)
    for i=1:k
<<<<<<< HEAD
        # ∂V1
        mul!(tmp, ∂V1[i, :, :], M1)
        adjoint ? ∂V1[i, :, :] = tmp' : ∂V1[i, :, :] = tmp
        
        # ∂V2
        v2 = ∂V2[i, :, :]
        broadcast!(+, tmp, v2, 4 * V1 * v2 * V3 - 2 * (V1 * v2 + v2 * V3))
        adjoint ? ∂V2[i, :, :] = tmp' : ∂V2[i, :, :] = tmp
        
        # ∂V3
        mul!(tmp, M3, ∂V3[i, :, :])
        adjoint ? ∂V3[i, :, :] = tmp' : ∂V3[i, :, :] = tmp
=======
        # dV1
        mul!(tmp, dV1[i, :, :], M1)
        @views adjoint ? copyto!(dV1[i, :, :], tmp') : copyto!(dV1[i, :, :], tmp)
        # dV2
        v2 = dV2[i, :, :]
        broadcast!(+, tmp, v2, 4 * V1 * v2 * V3 - 2 * (V1 * v2 + v2 * V3))
        @views adjoint ? copyto!(dV2[i, :, :], tmp') : copyto!(dV2[i, :, :], tmp)
        # dV3
        mul!(tmp, M3, dV3[i, :, :])
        @views adjoint ? copyto!(dV3[i, :, :], tmp') : copyto!(dV3[i, :, :], tmp)
>>>>>>> 304c7780
    end

    prod_res = cuzeros(X, size(dV1, 1))
    for i=1:batchsize
        Xi = -2f0*reshape(selectdim(X, N, i), :, n_in)
        ΔYi = reshape(selectdim(ΔY, N, i), :, n_in)
        broadcast!(+, dv1, dv1, mat_tens_i(prod_res, Xi, dV1, ΔYi))
        broadcast!(+, dv2, dv2, mat_tens_i(prod_res, Xi, dV2, ΔYi))
        broadcast!(+, dv3, dv3, mat_tens_i(prod_res, Xi, dV3, ΔYi))
    end
    return dv1, dv2, dv3
end


# Forward pass
function forward(X::AbstractArray{T, N}, C::Conv1x1; logdet=nothing) where {T, N}
    isnothing(logdet) ? logdet = C.logdet : logdet = logdet
    Y = cuzeros(X, size(X)...)
    n_in = size(X, N-1)

    v1 = C.v1.data
    v2 = C.v2.data
    v3 = C.v3.data

    for i=1:size(X, N)
        Xi = reshape(selectdim(X, N, i), :, n_in)
        Yi = chain_lr(Xi, v1, v2, v3)
        selectdim(Y, N, i) .= reshape(Yi, size(selectdim(Y, N, i))...)
    end
    logdet == true ? (return Y, 0) : (return Y)   # logdet always 0
end

# Forward pass and update weights
function forward(X_tuple::Tuple, C::Conv1x1; set_grad::Bool=true)
    ΔX = X_tuple[1]
    X = X_tuple[2]
    ΔY = forward(ΔX, C; logdet=false)    # forward propagate residual
    Y = forward(X, C; logdet=false)  # recompute forward state
    Δv1, Δv2, Δv3 = conv1x1_grad_v(Y, ΔX, C; adjoint=true)  # gradient w.r.t. weights
    if set_grad
        isnothing(C.v1.grad) ? (C.v1.grad = Δv1) : (C.v1.grad += Δv1)
        isnothing(C.v2.grad) ? (C.v2.grad = Δv2) : (C.v2.grad += Δv2)
        isnothing(C.v3.grad) ? (C.v3.grad = Δv3) : (C.v3.grad += Δv3)
    else
        Δθ = [Parameter(Δv1), Parameter(Δv2), Parameter(Δv3)]
    end
    set_grad ? (return ΔY, Y) : (return ΔY, Δθ, Y)
end

# Inverse pass
function inverse(Y::AbstractArray{T, N}, C::Conv1x1; logdet=nothing) where {T, N}
    isnothing(logdet) ? logdet = C.logdet : logdet = logdet
    X = cuzeros(Y, size(Y)...)
    n_in = size(X, N-1)

    v1 = C.v1.data
    v2 = C.v2.data
    v3 = C.v3.data

    for i=1:size(Y, N)
        Yi = reshape(selectdim(Y, N, i), :, n_in)
        Xi = chain_lr(Yi, v3, v2, v1)
        selectdim(X, N, i) .= reshape(Xi, size(selectdim(X, N, i))...)
    end
    logdet == true ? (return X, 0) : (return X)   # logdet always 0
end

# Inverse pass and update weights
function inverse(Y_tuple::Tuple, C::Conv1x1; set_grad::Bool=true)
    ΔY = Y_tuple[1]
    Y = Y_tuple[2]
    ΔX = inverse(ΔY, C; logdet=false)    # derivative w.r.t. input
    X = inverse(Y, C; logdet=false)  # recompute forward state
    Δv1, Δv2, Δv3 =  conv1x1_grad_v(X, ΔY, C)  # gradient w.r.t. weights
    if set_grad
        isnothing(C.v1.grad) ? (C.v1.grad = Δv1) : (C.v1.grad += Δv1)
        isnothing(C.v2.grad) ? (C.v2.grad = Δv2) : (C.v2.grad += Δv2)
        isnothing(C.v3.grad) ? (C.v3.grad = Δv3) : (C.v3.grad += Δv3)
    else
        Δθ = [Parameter(Δv1), Parameter(Δv2), Parameter(Δv3)]
    end
    set_grad ? (return ΔX, X) : (return ΔX, Δθ, X)
end

## Jacobian-related functions
function jacobian(ΔX::AbstractArray{T, N}, Δθ::Array{Parameter, 1}, X::AbstractArray{T, N}, C::Conv1x1) where {T, N}
    Y = cuzeros(X, size(X)...)
    ΔY = cuzeros(ΔX, size(ΔX)...)
    n_in = size(X, N-1)

    v1 = C.v1.data
    v2 = C.v2.data
    v3 = C.v3.data
    dv1 = Δθ[1].data
    dv2 = Δθ[2].data
    dv3 = Δθ[3].data

    for i=1:size(X, N)
        Xi = reshape(selectdim(X, N, i), :, n_in)
        Yi = chain_lr(Xi, v1, v2, v3)
        selectdim(Y, N, i) .= reshape(Yi, size(selectdim(Y, N, i) )...)

        ΔXi = reshape(selectdim(ΔX, N, i), :, n_in)
        ΔYi = chain_lr(Xi, v1, v2, v3)
        # this is a lot of outer products of 1D vecotrs, need to be cleaned up that's overkill computationnaly
        n1 = norm(v1); n2 = norm(v2); n3 = norm(v3);
        c1 = I - 2f0*v1*v1'/n1^2f0; c2 = I - 2f0*v2*v2'/n2^2f0; c3 = I - 2f0*v3*v3'/n3^2f0;
        ΔYi = chain_lr(ΔXi, v1, v2, v3)
        ΔYi += -2f0*Xi*((dv1*v1'+v1*dv1'-2f0*dot(v1,dv1)*v1*v1'/n1^2f0)/n1^2f0*c2*c3+
                       c1*(dv2*v2'+v2*dv2'-2f0*dot(v2,dv2)*v2*v2'/n2^2f0)/n2^2f0*c3+
                       c1*c2*(dv3*v3'+v3*dv3'-2f0*dot(v3,dv3)*v3*v3'/n3^2f0)/n3^2f0)
        selectdim(ΔY, N, i) .= reshape(ΔYi, size(selectdim(ΔY, N, i))...)
    end

    return ΔY, Y
end

function adjointJacobian(ΔY::AbstractArray{T, N}, Y::AbstractArray{T, N}, C::Conv1x1) where {T, N}
    return inverse((ΔY, Y), C; set_grad=false)
end

function jacobianInverse(ΔY::AbstractArray{T, N}, Δθ::Array{Parameter, 1}, Y::AbstractArray{T, N}, C::Conv1x1) where {T, N}
    return inverse(C).jacobian(ΔY, Δθ[end:-1:1], Y)
end

function adjointJacobianInverse(ΔX::AbstractArray{T, N}, X::AbstractArray{T, N}, C::Conv1x1) where {T, N}
    ΔX, Δθinv, X = inverse(C).adjointJacobian(ΔX, X)
    return ΔX, Δθinv[end:-1:1], X
end

function inverse(C::Conv1x1)
    return Conv1x1(C.k, C.v3, C.v2, C.v1, C.logdet)
end<|MERGE_RESOLUTION|>--- conflicted
+++ resolved
@@ -139,20 +139,20 @@
     M3 = (I - 2 * (V1 + V2) + 4*V1*V2)
     tmp = cuzeros(X, k, k)
     for i=1:k
-<<<<<<< HEAD
-        # ∂V1
-        mul!(tmp, ∂V1[i, :, :], M1)
-        adjoint ? ∂V1[i, :, :] = tmp' : ∂V1[i, :, :] = tmp
+# <<<<<<< HEAD
+#         # ∂V1
+#         mul!(tmp, ∂V1[i, :, :], M1)
+#         adjoint ? ∂V1[i, :, :] = tmp' : ∂V1[i, :, :] = tmp
         
-        # ∂V2
-        v2 = ∂V2[i, :, :]
-        broadcast!(+, tmp, v2, 4 * V1 * v2 * V3 - 2 * (V1 * v2 + v2 * V3))
-        adjoint ? ∂V2[i, :, :] = tmp' : ∂V2[i, :, :] = tmp
+#         # ∂V2
+#         v2 = ∂V2[i, :, :]
+#         broadcast!(+, tmp, v2, 4 * V1 * v2 * V3 - 2 * (V1 * v2 + v2 * V3))
+#         adjoint ? ∂V2[i, :, :] = tmp' : ∂V2[i, :, :] = tmp
         
-        # ∂V3
-        mul!(tmp, M3, ∂V3[i, :, :])
-        adjoint ? ∂V3[i, :, :] = tmp' : ∂V3[i, :, :] = tmp
-=======
+#         # ∂V3
+#         mul!(tmp, M3, ∂V3[i, :, :])
+#         adjoint ? ∂V3[i, :, :] = tmp' : ∂V3[i, :, :] = tmp
+# =======
         # dV1
         mul!(tmp, dV1[i, :, :], M1)
         @views adjoint ? copyto!(dV1[i, :, :], tmp') : copyto!(dV1[i, :, :], tmp)
@@ -163,7 +163,7 @@
         # dV3
         mul!(tmp, M3, dV3[i, :, :])
         @views adjoint ? copyto!(dV3[i, :, :], tmp') : copyto!(dV3[i, :, :], tmp)
->>>>>>> 304c7780
+#>>>>>>> master
     end
 
     prod_res = cuzeros(X, size(dV1, 1))

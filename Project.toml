--- conflicted
+++ resolved
@@ -15,15 +15,11 @@
 cuDNN = "02a925ec-e4fe-4b08-9a7e-0d78e3d38ccd"
 
 [compat]
-<<<<<<< HEAD
-=======
 CUDA = "1, 2, 3, 4, 5"
 cuDNN = "1"
 ChainRulesCore = "0.8, 0.9, 0.10, 1"
 Flux = "0.11, 0.12, 0.13, 0.14"
-JOLI = "0.7, 0.8, 0.9"
 NNlib = "0.7, 0.8, 0.9"
->>>>>>> daa2ea9a
 TimerOutputs = "0.5"
 Wavelets = "0.9, 0.10"
 
